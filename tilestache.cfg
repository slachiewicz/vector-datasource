{
    "cache": {
        "name": "Disk",
        "path": "cache",
        "umask": "0000",
        "dirs": "quadtile",
        "gzip": ["txt", "text", "json", "xml", "topojson", "geojson", "oscimap"]
    },
    "layers": {

        "all":
        {
            "provider":
            {
                "class": "TileStache.Goodies.VecTiles:MultiProvider",
                "kwargs":
                {
                    "names": ["water-areas", "land-areas", "land-usages", "buildings", "skeletron", "highroad", "pois", "places"]
                }
            }
        },

        "lite":
        {
            "provider":
            {
                "class": "TileStache.Goodies.VecTiles:MultiProvider",
                "kwargs":
                {
                    "names": ["water-areas", "land-areas", "land-usages", "buildings-lite", "skeletron", "highroad", "pois"]
                }
            }
        },

        "highroad":
        {
            "provider":
            {
                "class": "TileStache.Goodies.VecTiles:Provider",
                "kwargs":
                {
                    "dbinfo":
                    {
                        "host": "localhost",
                        "port": 6432,
                        "user": "osm2pgsql",
                        "password": "osm2pgsqlpassword",
                        "database": "osm2pgsql"
                    },
                    "queries":
                    [
                        null, null, null, null, null,
                        null, null, null, null, null,

                        "queries/highroad-z10.pgsql",
                        "queries/highroad-z11.pgsql",
                        "queries/highroad-z12.pgsql",
                        "queries/highroad-z13.pgsql",
                        "queries/highroad-z14.pgsql",
                        "queries/highroad-z15.pgsql"
                    ]
                }
            }
        },

        "highroad-2x":
        {
            "provider":
            {
                "class": "TileStache.Goodies.VecTiles:Provider",
                "kwargs":
                {
                    "simplify": 0.5,
                    "dbinfo":
                    {
                        "host": "localhost",
                        "port": 6432,
                        "user": "osm2pgsql",
                        "password": "osm2pgsqlpassword",
                        "database": "osm2pgsql"
                    },
                    "queries":
                    [
                              null, null, null, null,
                        null, null, null, null, null,

                        "queries/highroad-z10.pgsql",
                        "queries/highroad-z11.pgsql",
                        "queries/highroad-z12.pgsql",
                        "queries/highroad-z13.pgsql",
                        "queries/highroad-z14.pgsql",
                        "queries/highroad-z15.pgsql"
                    ]
                }
            }
        },

        "skeletron":
        {
            "provider":
            {
                "class": "TileStache.Goodies.VecTiles:Provider",
                "kwargs":
                {
                    "clip": false,
                    "dbinfo":
                    {
                        "host": "localhost",
                        "port": 6432,
                        "user": "osm2pgsql",
                        "password": "osm2pgsqlpassword",
                        "database": "osm2pgsql"
                    },
                    "queries":
                    [
                        null, null, null, null,
                        null, null, null, null,
                        null, null, null, null,

                        "SELECT way AS __geometry__, highway, name FROM streets_skeletron WHERE zoomlevel=12",
                        "SELECT way AS __geometry__, highway, name FROM streets_skeletron WHERE zoomlevel=13",
                        "SELECT way AS __geometry__, highway, name FROM streets_skeletron WHERE zoomlevel=14",
                        "queries/skeletron-z15.pgsql",
                        "queries/skeletron-z16.pgsql"
                    ]
                }
            }
        },

        "skeletron-2x":
        {
            "provider":
            {
                "class": "TileStache.Goodies.VecTiles:Provider",
                "kwargs":
                {
                    "clip": false,
                    "simplify": 0.5,
                    "dbinfo":
                    {
                        "host": "localhost",
                        "port": 6432,
                        "user": "osm2pgsql",
                        "password": "osm2pgsqlpassword",
                        "database": "osm2pgsql"
                    },
                    "queries":
                    [
                              null, null, null,
                        null, null, null, null,
                        null, null, null, null,

                        "SELECT way AS __geometry__, highway, name FROM streets_skeletron WHERE zoomlevel=12",
                        "SELECT way AS __geometry__, highway, name FROM streets_skeletron WHERE zoomlevel=13",
                        "SELECT way AS __geometry__, highway, name FROM streets_skeletron WHERE zoomlevel=14",
                        "queries/skeletron-z15.pgsql",
                        "queries/skeletron-z16.pgsql"
                    ]
                }
            }
        },

        "buildings":
        {
            "provider":
            {
                "class": "TileStache.Goodies.VecTiles:Provider",
                "kwargs":
                {
                    "clip": false,
                    "dbinfo":
                    {
                        "host": "localhost",
                        "port": 5432,
                        "user": "osm",
                        "password": "",
                        "database": "osm"
                    },
                    "queries":
                    [
                        null, null, null, null,
                        null, null, null, null,
                        null, null, null, null,

                        "SELECT name, (CASE WHEN building != 'yes' THEN building ELSE NULL END) AS kind, TO_NUMBER(height, '999999D99S')::float AS height, building, way AS __geometry__ FROM planet_osm_polygon WHERE building IS NOT null AND ST_Area(way) > 1600 -- 1px at z12",
                        "SELECT name, (CASE WHEN building != 'yes' THEN building ELSE NULL END) AS kind, TO_NUMBER(height, '999999D99S')::float AS height, building, way AS __geometry__ FROM planet_osm_polygon WHERE building IS NOT null AND ST_Area(way) > 400  -- 1px at z13",
                        "SELECT name, (CASE WHEN building != 'yes' THEN building ELSE NULL END) AS kind, TO_NUMBER(height, '999999D99S')::float AS height, building, way AS __geometry__ FROM planet_osm_polygon WHERE building IS NOT null AND ST_Area(way) > 100  -- 1px at z14",
                        "SELECT name, (CASE WHEN building != 'yes' THEN building ELSE NULL END) AS kind, TO_NUMBER(height, '999999D99S')::float AS height, building, way AS __geometry__ FROM planet_osm_polygon WHERE building IS NOT null AND ST_Area(way) > 25   -- 1px at z15",
                        "SELECT name, (CASE WHEN building != 'yes' THEN building ELSE NULL END) AS kind, TO_NUMBER(height, '999999D99S')::float AS height, building, way AS __geometry__ FROM planet_osm_polygon WHERE building IS NOT null AND ST_Area(way) > 0"
                    ]
                }
            }
        },

<<<<<<< HEAD
        "places":
=======
        "buildings-lite":
>>>>>>> f32aa32e
        {
            "provider":
            {
                "class": "TileStache.Goodies.VecTiles:Provider",
                "kwargs":
                {
                    "clip": false,
                    "dbinfo":
                    {
                        "host": "localhost",
                        "port": 5432,
                        "user": "osm",
                        "password": "",
                        "database": "osm"
                    },
                    "queries":
                    [
<<<<<<< HEAD
                        "queries/places-z1.pgsql",
                        "queries/places-z2.pgsql",
                        "queries/places-z3.pgsql",
                        "queries/places-z4.pgsql",
                        "queries/places-z5.pgsql",
                        "queries/places-z6.pgsql",
                        "queries/places-z7.pgsql",
                        "queries/places-z8.pgsql",
                        "queries/places-z9.pgsql",
                        "queries/places-z10.pgsql",
                        "queries/places-z11.pgsql",
                        "queries/places-z12.pgsql",
                        "queries/places-z13.pgsql",
                        "queries/places-z14.pgsql",
                        "queries/places-z15.pgsql"
=======
                        null, null, null, null,
                        null, null, null, null,
                        null, null, null, null,
                        null, null, null, 

                        "SELECT name, (CASE WHEN building != 'yes' THEN building ELSE NULL END) AS kind, (height::float*100)::int AS height, building, way AS __geometry__ FROM planet_osm_polygon WHERE building IS NOT null AND ST_Area(way) > 1000  -- 1px at z15",
                        "SELECT name, (CASE WHEN building != 'yes' THEN building ELSE NULL END) AS kind, (height::float*100)::int AS height, building, way AS __geometry__ FROM planet_osm_polygon WHERE building IS NOT null AND ST_Area(way) > 0   -- 1px at z16"
>>>>>>> f32aa32e
                    ]
                }
            }
        },

        "pois":
        {
            "provider":
            {
                "class": "TileStache.Goodies.VecTiles:Provider",
                "kwargs":
                {
                    "clip": false,
                    "dbinfo":
                    {
                        "host": "localhost",
                        "port": 6432,
                        "user": "osm2pgsql",
                        "password": "osm2pgsqlpassword",
                        "database": "osm2pgsql"
                    },
                    "queries":
                    [
                        null, null, null,
                        null, null, null,
                        null, null, null,

                        "queries/pois-z9.pgsql",
                        "queries/pois-z10.pgsql",
                        "queries/pois-z11.pgsql",

                        "queries/pois-z12.pgsql",
                        "queries/pois-z13.pgsql",
                        "queries/pois-z14.pgsql",

                        "queries/pois-z15.pgsql",
                        "queries/pois-z16.pgsql",
                        "queries/pois-z17.pgsql",

                        "queries/pois-z18.pgsql"
                    ]
                }
            }
        },

        "land-usages":
        {
            "provider":
            {
                "class": "TileStache.Goodies.VecTiles:Provider",
                "kwargs":
                {
                    "dbinfo":
                    {
                        "host": "localhost",
                        "port": 6432,
                        "user": "osm2pgsql",
                        "password": "osm2pgsqlpassword",
                        "database": "osm2pgsql"
                    },
                    "queries":
                    [
                        null,
                        null,
                        null,
                        null,
                        "queries/land-usages-z4.pgsql",

                        "queries/land-usages-z4.pgsql",
                        "queries/land-usages-z6.pgsql",
                        "queries/land-usages-z6.pgsql",
                        "queries/land-usages-z6.pgsql",
                        "queries/land-usages-z9.pgsql",
                        
                        "queries/land-usages-z10.pgsql",
                        "queries/land-usages-z11.pgsql",
                        "queries/land-usages-z12.pgsql",
                        "queries/land-usages-z13.pgsql",
                        "queries/land-usages-z14.pgsql",

                        "queries/land-usages-z15.pgsql",
                        "queries/land-usages-z16.pgsql"
                    ]
                }
            }
        },

        "water-areas":
        {
            "provider":
            {
                "class": "TileStache.Goodies.VecTiles:Provider",
                "kwargs":
                {
                    "dbinfo":
                    {
                        "host": "localhost",
                        "port": 6432,
                        "user": "osm2pgsql",
                        "password": "osm2pgsqlpassword",
                        "database": "osm2pgsql"
                    },
                    "queries":
                    [
                        "queries/water-areas-z0.pgsql",
                        "queries/water-areas-z0.pgsql",
                        "queries/water-areas-z0.pgsql",
                        "queries/water-areas-z0.pgsql",
                        "queries/water-areas-z4.pgsql",

                        "queries/water-areas-z4.pgsql",
                        "queries/water-areas-z6.pgsql",
                        "queries/water-areas-z6.pgsql",
                        "queries/water-areas-z6.pgsql",
                        "queries/water-areas-z9.pgsql",
                        
                        "queries/water-areas-z9.pgsql",
                        "queries/water-areas-z11.pgsql",
                        "queries/water-areas-z12.pgsql",
                        "queries/water-areas-z13.pgsql",
                        "queries/water-areas-z14.pgsql",

                        "queries/water-areas-z15.pgsql",
                        "queries/water-areas-z16.pgsql"
                    ]
                }
            }
        },

        "land-areas":
        {
            "provider":
            {
                "class": "TileStache.Goodies.VecTiles:Provider",
                "kwargs":
                {
                    "dbinfo":
                    {
                        "host": "localhost",
                        "port": 6432,
                        "user": "osm2pgsql",
                        "password": "osm2pgsqlpassword",
                        "database": "osm2pgsql"
                    },
                    "queries":
                    [
                        "SELECT the_geom AS __geometry__, gid::varchar AS __id__ FROM simplified_land_polygons WHERE the_geom && !bbox!",
                        null, null, null,
                        null, null, null,
                        null, null, null,
                        "SELECT the_geom AS __geometry__, gid::varchar AS __id__ FROM land_polygons WHERE the_geom && !bbox!"
                    ]
                }
            }
        }
    }
}<|MERGE_RESOLUTION|>--- conflicted
+++ resolved
@@ -192,11 +192,7 @@
             }
         },
 
-<<<<<<< HEAD
-        "places":
-=======
         "buildings-lite":
->>>>>>> f32aa32e
         {
             "provider":
             {
@@ -214,7 +210,35 @@
                     },
                     "queries":
                     [
-<<<<<<< HEAD
+                        null, null, null, null,
+                        null, null, null, null,
+                        null, null, null, null,
+                        null, null, null, 
+                        "SELECT name, (CASE WHEN building != 'yes' THEN building ELSE NULL END) AS kind, (height::float*100)::int AS height, building, way AS __geometry__ FROM planet_osm_polygon WHERE building IS NOT null AND ST_Area(way) > 1000  -- 1px at z15",
+                        "SELECT name, (CASE WHEN building != 'yes' THEN building ELSE NULL END) AS kind, (height::float*100)::int AS height, building, way AS __geometry__ FROM planet_osm_polygon WHERE building IS NOT null AND ST_Area(way) > 0   -- 1px at z16"
+                    ]
+                }
+            }
+        },
+
+        "places":
+        {
+            "provider":
+            {
+                "class": "TileStache.Goodies.VecTiles:Provider",
+                "kwargs":
+                {
+                    "clip": false,
+                    "dbinfo":
+                    {
+                        "host": "localhost",
+                        "port": 5432,
+                        "user": "osm",
+                        "password": "",
+                        "database": "osm"
+                    },
+                    "queries":
+                    [
                         "queries/places-z1.pgsql",
                         "queries/places-z2.pgsql",
                         "queries/places-z3.pgsql",
@@ -230,15 +254,6 @@
                         "queries/places-z13.pgsql",
                         "queries/places-z14.pgsql",
                         "queries/places-z15.pgsql"
-=======
-                        null, null, null, null,
-                        null, null, null, null,
-                        null, null, null, null,
-                        null, null, null, 
-
-                        "SELECT name, (CASE WHEN building != 'yes' THEN building ELSE NULL END) AS kind, (height::float*100)::int AS height, building, way AS __geometry__ FROM planet_osm_polygon WHERE building IS NOT null AND ST_Area(way) > 1000  -- 1px at z15",
-                        "SELECT name, (CASE WHEN building != 'yes' THEN building ELSE NULL END) AS kind, (height::float*100)::int AS height, building, way AS __geometry__ FROM planet_osm_polygon WHERE building IS NOT null AND ST_Area(way) > 0   -- 1px at z16"
->>>>>>> f32aa32e
                     ]
                 }
             }
