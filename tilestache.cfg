{
    "cache": {
        "name": "Test",
        "path": "cache",
        "umask": "0000",
        "dirs": "quadtile",
        "gzip": ["txt", "text", "json", "xml", "topojson", "geojson", "oscimap"]
    },
    "layers": {
<<<<<<< HEAD
        "all": {
          "allowed origin": "*",
          "provider": {
            "class": "TileStache.Goodies.VecTiles:MultiProvider",
            "kwargs": {
              "names": [
                "water",
                "earth",
                "place_borders",
                "place_names",
                "landuse",
                "roads",
                "buildings",
                "pois"
              ]
=======

        "all":
        {
            "allowed origin": "*",
            "provider":
            {
                "class": "TileStache.Goodies.VecTiles:MultiProvider",
                "kwargs":
                {
                    "names": ["water-areas", "land-areas", "land-usages", "buildings", "skeletron", "highroad", "pois", "places", "boundaries"]
                }
>>>>>>> a5c14f26
            }
          }
        },
<<<<<<< HEAD
        "vtm": {
          "allowed origin": "*",
          "provider": {
            "class": "TileStache.Goodies.VecTiles:MultiProvider",
            "kwargs": {
              "names": [
                "water+",
                "earth",
                "place_borders",
                "place_names+",
                "landuse+",
                "roads+",
                "buildings+",
                "pois+"
              ]
=======

        "lite":
        {
            "allowed origin": "*",
            "provider":
            {
                "class": "TileStache.Goodies.VecTiles:MultiProvider",
                "kwargs":
                {
                    "names": ["water-areas", "land-areas", "land-usages", "buildingslite", "highroad", "pois", "places", "boundaries"]
                }
>>>>>>> a5c14f26
            }
          }
        },
<<<<<<< HEAD
        "roads": {
          "allowed origin": "*",
          "provider": {
            "class": "TileStache.Goodies.VecTiles:Provider",
            "kwargs": {
              "dbinfo": {
                "host": "localhost",
                "port": 5432,
                "user": "gisuser",
                "password": "password",
                "database": "gis"
              },
              "queries": [
                null, null, null, null, null, null, null, 
                "queries/roads-z7.pgsql",
                "queries/roads-z7.pgsql",
                "queries/roads-z7.pgsql",
                "queries/roads-z10.pgsql",
                "queries/roads-z11.pgsql",
                "queries/roads-z12.pgsql",
                "queries/roads-z13.pgsql",
                "queries/roads-z14.pgsql",
                "queries/roads-z15.pgsql"
              ]
=======

        "highroad":
        {
            "allowed origin": "*",
            "provider":
            {
                "class": "TileStache.Goodies.VecTiles:Provider",
                "kwargs":
                {
                    "dbinfo":
                    {
                        "host": "localhost",
                        "port": 5432,
                        "user": "osm",
                        "database": "osm"
                    },
                    "queries":
                    [
                        null, null, null, null, null,
                        null, null, 
                        "queries/highroad-z7.pgsql",
                        "queries/highroad-z7.pgsql",
                        "queries/highroad-z7.pgsql",
                        "queries/highroad-z10.pgsql",
                        "queries/highroad-z11.pgsql",
                        "queries/highroad-z12.pgsql",
                        "queries/highroad-z13.pgsql",
                        "queries/highroad-z14.pgsql",
                        "queries/highroad-z15.pgsql"
                    ]
                }
>>>>>>> a5c14f26
            }
          }
        },
<<<<<<< HEAD
        "roads+": {
          "allowed origin": "*",
          "provider": {
            "class": "TileStache.Goodies.VecTiles:Provider",
            "kwargs": {
              "dbinfo": {
                "host": "localhost",
                "port": 5432,
                "user": "gisuser",
                "password": "password",
                "database": "gis"
              },
              "queries": [
                null, null, null, null, null, null, null, 
                "queries/vtm/roads-z7.pgsql",
                "queries/vtm/roads-z7.pgsql",
                "queries/vtm/roads-z7.pgsql",
                "queries/vtm/roads-z10.pgsql",
                "queries/vtm/roads-z11.pgsql",
                "queries/vtm/roads-z12.pgsql",
                "queries/vtm/roads-z13.pgsql",
                "queries/vtm/roads-z14.pgsql",
                "queries/vtm/roads-z15.pgsql"
              ]
=======

        "highroad-2x":
        {
            "allowed origin": "*",
            "provider":
            {
                "class": "TileStache.Goodies.VecTiles:Provider",
                "kwargs":
                {
                    "simplify": 0.5,
                    "dbinfo":
                    {
                        "host": "localhost",
                        "port": 5432,
                        "user": "osm",
                        "database": "osm"
                    },
                    "queries":
                    [
                             null, null, null, null,
                        null, null, 
                        "queries/highroad-z7.pgsql",
                        "queries/highroad-z7.pgsql",
                        "queries/highroad-z7.pgsql",
                        "queries/highroad-z10.pgsql",
                        "queries/highroad-z11.pgsql",
                        "queries/highroad-z12.pgsql",
                        "queries/highroad-z13.pgsql",
                        "queries/highroad-z14.pgsql",
                        "queries/highroad-z15.pgsql"
                    ]
                }
>>>>>>> a5c14f26
            }
          }
        },
<<<<<<< HEAD
        "roads-2x": {
          "allowed origin": "*",
          "provider": {
            "class": "TileStache.Goodies.VecTiles:Provider",
            "kwargs": {
              "simplify": 0.5,
              "dbinfo": {
                "host": "localhost",
                "port": 5432,
                "user": "gisuser",
                "password": "password",
                "database": "gis"
              },
              "queries": [
                null, null, null, null, null, null,
                "queries/roads-z7.pgsql",
                "queries/roads-z7.pgsql",
                "queries/roads-z7.pgsql",
                "queries/roads-z10.pgsql",
                "queries/roads-z11.pgsql",
                "queries/roads-z12.pgsql",
                "queries/roads-z13.pgsql",
                "queries/roads-z14.pgsql",
                "queries/roads-z15.pgsql"
              ]
=======

        "skeletron":
        {
            "allowed origin": "*",
            "provider":
            {
                "class": "TileStache.Goodies.VecTiles:Provider",
                "kwargs":
                {
                    "clip": false,
                    "dbinfo":
                    {
                        "host": "localhost",
                        "port": 5432,
                        "user": "osm",
                        "database": "osm"
                    },
                    "queries":
                    [
                        null, null, null, null,
                        null, null, null, null,
                        null, null, null, null,

                        "SELECT way AS __geometry__, highway, name FROM streets_skeletron WHERE zoomlevel=12",
                        "SELECT way AS __geometry__, highway, name FROM streets_skeletron WHERE zoomlevel=13",
                        "SELECT way AS __geometry__, highway, name FROM streets_skeletron WHERE zoomlevel=14",
                        "queries/skeletron-z15.pgsql",
                        "queries/skeletron-z16.pgsql"
                    ]
                }
>>>>>>> a5c14f26
            }
          }
        },
<<<<<<< HEAD
        "skeletron": {
          "allowed origin": "*",
          "provider": {
            "class": "TileStache.Goodies.VecTiles:Provider",
            "kwargs": {
              "clip": false,
              "dbinfo": {
                "host": "localhost",
                "port": 5432,
                "user": "gisuser",
                "password": "password",
                "database": "gis"
              },
              "queries": [
                null, null, null, null, null, null, null, null, null, null, null, null,
                "SELECT way AS __geometry__, highway, name FROM streets_skeletron WHERE zoomlevel=12",
                "SELECT way AS __geometry__, highway, name FROM streets_skeletron WHERE zoomlevel=13",
                "SELECT way AS __geometry__, highway, name FROM streets_skeletron WHERE zoomlevel=14",
                "queries/skeletron-z15.pgsql",
                "queries/skeletron-z16.pgsql"
              ]
=======

        "skeletron-2x":
        {
            "allowed origin": "*",
            "provider":
            {
                "class": "TileStache.Goodies.VecTiles:Provider",
                "kwargs":
                {
                    "clip": false,
                    "simplify": 0.5,
                    "dbinfo":
                    {
                        "host": "localhost",
                        "port": 5432,
                        "user": "osm",
                        "database": "osm"
                    },
                    "queries":
                    [
                              null, null, null,
                        null, null, null, null,
                        null, null, null, null,

                        "SELECT way AS __geometry__, highway, name FROM streets_skeletron WHERE zoomlevel=12",
                        "SELECT way AS __geometry__, highway, name FROM streets_skeletron WHERE zoomlevel=13",
                        "SELECT way AS __geometry__, highway, name FROM streets_skeletron WHERE zoomlevel=14",
                        "queries/skeletron-z15.pgsql",
                        "queries/skeletron-z16.pgsql"
                    ]
                }
>>>>>>> a5c14f26
            }
          }
        },
<<<<<<< HEAD
        "skeletron-2x": {
          "allowed origin": "*",
          "provider": {
            "class": "TileStache.Goodies.VecTiles:Provider",
            "kwargs": {
              "clip": false,
              "simplify": 0.5,
              "dbinfo": {
                "host": "localhost",
                "port": 5432,
                "user": "gisuser",
                "password": "password",
                "database": "gis"
              },
              "queries": [
                null, null, null, null, null, null, null, null, null, null, null,
                "SELECT way AS __geometry__, highway, name FROM streets_skeletron WHERE zoomlevel=12",
                "SELECT way AS __geometry__, highway, name FROM streets_skeletron WHERE zoomlevel=13",
                "SELECT way AS __geometry__, highway, name FROM streets_skeletron WHERE zoomlevel=14",
                "queries/skeletron-z15.pgsql",
                "queries/skeletron-z16.pgsql"
              ]
=======

        "buildings":
        {
            "allowed origin": "*",
            "provider":
            {
                "class": "TileStache.Goodies.VecTiles:Provider",
                "kwargs":
                {
                    "clip": false,
                    "dbinfo":
                    {
                        "host": "localhost",
                        "port": 5432,
                        "user": "osm",
                        "password": "",
                        "database": "osm"
                    },
                    "queries":
                    [
                        null, null, null, null,
                        null, null, null, null,
                        null, null, null, null,
                        null,

                        "queries/buildings-z13.pgsql",
                        "queries/buildings-z14.pgsql",
                        "queries/buildings-z15.pgsql",
                        "queries/buildings-z16.pgsql",
                        "queries/buildings-z17.pgsql"
                    ]
                }
>>>>>>> a5c14f26
            }
          }
        },
<<<<<<< HEAD
        "buildings": {
          "allowed origin": "*",
          "provider": {
            "class": "TileStache.Goodies.VecTiles:Provider",
            "kwargs": {
              "clip": false,
              "dbinfo": {
                "host": "localhost",
                "port": 5432,
                "user": "gisuser",
                "password": "password",
                "database": "gis"
              },
              "queries": [
                null, null, null, null,
                null, null, null, null,
                null, null, null, null,
                null,
                "queries/buildings-z13.pgsql",
                "queries/buildings-z14.pgsql",
                "queries/buildings-z15.pgsql",
                "queries/buildings-z16.pgsql",
                "queries/buildings-z17.pgsql"
              ]
=======

        "buildingslite":
        {
            "allowed origin": "*",
            "provider":
            {
                "class": "TileStache.Goodies.VecTiles:Provider",
                "kwargs":
                {
                    "clip": false,
                    "dbinfo":
                    {
                        "host": "localhost",
                        "port": 5432,
                        "user": "osm",
                        "password": "",
                        "database": "osm"
                    },
                    "queries":
                    [
                        null, null, null, null,
                        null, null, null, null,
                        null, null, null, null,
                        null, null, null, null,
                        "queries/buildingslite-z16.pgsql",
                        "queries/buildingslite-z17.pgsql"
                    ]
                }
>>>>>>> a5c14f26
            }
          }
        },
<<<<<<< HEAD
        "buildings+": {
          "allowed origin": "*",
          "provider": {
            "class": "TileStache.Goodies.VecTiles:Provider",
            "kwargs": {
              "clip": false,
              "dbinfo": {
                "host": "localhost",
                "port": 5432,
                "user": "gisuser",
                "password": "password",
                "database": "gis"
              },
              "queries":
              [
                  null, null, null, null,
                  null, null, null, null,
                  null, null, null, null,
                  null, null, null, null,
                  "queries/vtm/buildings-z16.pgsql",
                  "queries/vtm/buildings-z17.pgsql"
              ]
=======

        "places":
        {
            "allowed origin": "*",
            "provider":
            {
                "class": "TileStache.Goodies.VecTiles:Provider",
                "kwargs":
                {
                    "clip": false,
                    "dbinfo":
                    {
                        "host": "localhost",
                        "port": 5432,
                        "user": "osm",
                        "password": "",
                        "database": "osm"
                    },
                    "queries":
                    [
                        "queries/places-z0.pgsql",
                        "queries/places-z0.pgsql",
                        "queries/places-z0.pgsql",
                        "queries/places-z3.pgsql",
                        "queries/places-z3.pgsql",
                        "queries/places-z3.pgsql",
                        "queries/places-z3.pgsql",
                        "queries/places-z7.pgsql",
                        "queries/places-z7.pgsql",
                        "queries/places-z7.pgsql",
                        "queries/places-z7.pgsql",
                        "queries/places-z7.pgsql",
                        "queries/places-z12.pgsql"
                    ]
                }
>>>>>>> a5c14f26
            }
          }
        },
<<<<<<< HEAD
        "pois": {
          "allowed origin": "*",
          "provider": {
            "class": "TileStache.Goodies.VecTiles:Provider",
            "kwargs": {
              "clip": false,
              "dbinfo": {
                "host": "localhost",
                "port": 5432,
                "user": "gisuser",
                "password": "password",
                "database": "gis"
              },
              "queries": [
                null, null, null, null, null, null, null, null, null,
                "queries/pois-z9.pgsql",
                "queries/pois-z10.pgsql",
                "queries/pois-z11.pgsql",
                "queries/pois-z12.pgsql",
                "queries/pois-z13.pgsql",
                "queries/pois-z14.pgsql",
                "queries/pois-z15.pgsql",
                "queries/pois-z16.pgsql",
                "queries/pois-z17.pgsql",
                "queries/pois-z18.pgsql"
              ]
=======

        "boundaries":
        {
            "allowed origin": "*",
            "provider":
            {
                "class": "TileStache.Goodies.VecTiles:Provider",
                "kwargs":
                {
                    "clip": false,
                    "dbinfo":
                    {
                        "host": "localhost",
                        "port": 5432,
                        "user": "osm",
                        "password": "",
                        "database": "osm"
                    },
                    "queries":
                    [
                        null, null, null, 
                        "SELECT name, boundary, admin_level, way AS __geometry__ FROM planet_osm_polygon WHERE boundary='administrative' AND admin_level IN ('2','3') -- national, disputed",
                        "SELECT name, boundary, admin_level, way AS __geometry__ FROM planet_osm_polygon WHERE boundary='administrative' AND admin_level IN ('2', '3') -- national, disputed",
                        "SELECT name, boundary, admin_level, way AS __geometry__ FROM planet_osm_polygon WHERE boundary='administrative' AND admin_level = '4' -- state",
                        "SELECT name, boundary, admin_level, way AS __geometry__ FROM planet_osm_polygon WHERE boundary='administrative' AND admin_level = '4' -- state",
                        "SELECT name, boundary, admin_level, way AS __geometry__ FROM planet_osm_polygon WHERE boundary='administrative' AND admin_level = '4' -- state",
                        null, null, null, null,
                        null, null, null, null
                    ]
                }
>>>>>>> a5c14f26
            }
          }
        },
<<<<<<< HEAD
        "pois+": {
          "allowed origin": "*",
          "provider": {
            "class": "TileStache.Goodies.VecTiles:Provider",
            "kwargs": {
              "clip": false,
              "dbinfo": {
                "host": "localhost",
                "port": 5432,
                "user": "gisuser",
                "password": "password",
                "database": "gis"
              },
              "queries": [
                null, null, null, null, null, null, null, null, null,
                "queries/vtm/pois-z9.pgsql",
                "queries/vtm/pois-z10.pgsql",
                "queries/vtm/pois-z11.pgsql",
                "queries/vtm/pois-z12.pgsql",
                "queries/vtm/pois-z13.pgsql",
                "queries/vtm/pois-z14.pgsql",
                "queries/vtm/pois-z15.pgsql",
                "queries/vtm/pois-z16.pgsql",
                "queries/vtm/pois-z17.pgsql",
                "queries/vtm/pois-z18.pgsql"
              ]
=======

        "pois":
        {
            "allowed origin": "*",
            "provider":
            {
                "class": "TileStache.Goodies.VecTiles:Provider",
                "kwargs":
                {
                    "clip": false,
                    "dbinfo":
                    {
                        "host": "localhost",
                        "port": 5432,
                        "user": "osm",
                        "database": "osm"
                    },
                    "queries":
                    [
                        null, null, null,
                        null, null, null,
                        null, null, null,

                        "queries/pois-z9.pgsql",
                        "queries/pois-z10.pgsql",
                        "queries/pois-z11.pgsql",

                        "queries/pois-z12.pgsql",
                        "queries/pois-z13.pgsql",
                        "queries/pois-z14.pgsql",

                        "queries/pois-z15.pgsql",
                        "queries/pois-z16.pgsql",
                        "queries/pois-z17.pgsql",

                        "queries/pois-z18.pgsql"
                    ]
                }
>>>>>>> a5c14f26
            }
          }
        },
<<<<<<< HEAD
        "place_names": {
          "allowed origin": "*",
          "provider": {
            "class": "TileStache.Goodies.VecTiles:Provider",
            "kwargs": {
              "dbinfo": {
                "host": "localhost",
                "port": 5432,
                "user": "gisuser",
                "password": "password",
                "database": "gis"
              },
              "queries": [
                "queries/place_names-z0.pgsql",
                "queries/place_names-z0.pgsql",
                "queries/place_names-z0.pgsql",
                "queries/place_names-z3.pgsql",
                "queries/place_names-z3.pgsql",
                "queries/place_names-z3.pgsql",
                "queries/place_names-z3.pgsql",
                "queries/place_names-z7.pgsql",
                "queries/place_names-z7.pgsql",
                "queries/place_names-z7.pgsql",
                "queries/place_names-z7.pgsql",
                "queries/place_names-z7.pgsql",
                "queries/place_names-z12.pgsql"
              ]
=======

        "land-usages":
        {
            "allowed origin": "*",
            "provider":
            {
                "class": "TileStache.Goodies.VecTiles:Provider",
                "kwargs":
                {
                    "dbinfo":
                    {
                        "host": "localhost",
                        "port": 5432,
                        "user": "osm",
                        "database": "osm"
                    },
                    "queries":
                    [
                        null,
                        null,
                        null,
                        null,
                        "queries/land-usages-z4.pgsql",

                        "queries/land-usages-z4.pgsql",
                        "queries/land-usages-z6.pgsql",
                        "queries/land-usages-z6.pgsql",
                        "queries/land-usages-z6.pgsql",
                        "queries/land-usages-z9.pgsql",
                        
                        "queries/land-usages-z10.pgsql",
                        "queries/land-usages-z11.pgsql",
                        "queries/land-usages-z12.pgsql",
                        "queries/land-usages-z13.pgsql",
                        "queries/land-usages-z14.pgsql",

                        "queries/land-usages-z15.pgsql",
                        "queries/land-usages-z16.pgsql"
                    ]
                }
>>>>>>> a5c14f26
            }
          }
        },
<<<<<<< HEAD
        "place_names+": {
          "allowed origin": "*",
          "provider": {
            "class": "TileStache.Goodies.VecTiles:Provider",
            "kwargs": {
              "dbinfo": {
                "host": "localhost",
                "port": 5432,
                "user": "gisuser",
                "password": "password",
                "database": "gis"
              },
              "queries": [
                "queries/vtm/place_names-z0.pgsql",
                "queries/vtm/place_names-z0.pgsql",
                "queries/vtm/place_names-z0.pgsql",
                "queries/vtm/place_names-z3.pgsql",
                "queries/vtm/place_names-z3.pgsql",
                "queries/vtm/place_names-z3.pgsql",
                "queries/vtm/place_names-z3.pgsql",
                "queries/vtm/place_names-z7.pgsql",
                "queries/vtm/place_names-z7.pgsql",
                "queries/vtm/place_names-z7.pgsql",
                "queries/vtm/place_names-z7.pgsql",
                "queries/vtm/place_names-z7.pgsql",
                "queries/vtm/place_names-z12.pgsql"
              ]
=======

        "water-areas":
        {
            "allowed origin": "*",
            "provider":
            {
                "class": "TileStache.Goodies.VecTiles:Provider",
                "kwargs":
                {
                    "dbinfo":
                    {
                        "host": "localhost",
                        "port": 5432,
                        "user": "osm",
                        "database": "osm"
                    },
                    "queries":
                    [
                        "queries/water-areas-z0.pgsql",
                        "queries/water-areas-z0.pgsql",
                        "queries/water-areas-z0.pgsql",
                        "queries/water-areas-z0.pgsql",
                        "queries/water-areas-z4.pgsql",

                        "queries/water-areas-z4.pgsql",
                        "queries/water-areas-z6.pgsql",
                        "queries/water-areas-z6.pgsql",
                        "queries/water-areas-z6.pgsql",
                        "queries/water-areas-z9.pgsql",
                        
                        "queries/water-areas-z9.pgsql",
                        "queries/water-areas-z11.pgsql",
                        "queries/water-areas-z12.pgsql",
                        "queries/water-areas-z13.pgsql",
                        "queries/water-areas-z14.pgsql",

                        "queries/water-areas-z15.pgsql",
                        "queries/water-areas-z16.pgsql"
                    ]
                }
>>>>>>> a5c14f26
            }
          }
        },
<<<<<<< HEAD
        "place_borders": {
          "allowed origin": "*",
          "provider": {
            "class": "TileStache.Goodies.VecTiles:Provider",
            "kwargs": {
              "clip": false,
              "dbinfo": {
                "host": "localhost",
                "port": 5432,
                "user": "gisuser",
                "password": "password",
                "database": "gis"
              },
              "queries": [
                null, null, null, 
                "queries/place_borders-z3.pgsql",
                "queries/place_borders-z3.pgsql",
                "queries/place_borders-z5.pgsql",
                "queries/place_borders-z5.pgsql",
                "queries/place_borders-z5.pgsql",
                null, null, null, null, null, null, null, null
              ]
=======

        "land-areas":
        {
            "allowed origin": "*",
            "provider":
            {
                "class": "TileStache.Goodies.VecTiles:Provider",
                "kwargs":
                {
                    "dbinfo":
                    {
                        "host": "localhost",
                        "port": 5432,
                        "user": "osm",
                        "database": "osm"
                    },
                    "queries":
                    [
                        "queries/land-areas-z0.pgsql",
                        "queries/land-areas-z0.pgsql",
                        "queries/land-areas-z0.pgsql",
                        "queries/land-areas-z0.pgsql",
                        "queries/land-areas-z0.pgsql",
                        "queries/land-areas-z0.pgsql",
                        "queries/land-areas-z0.pgsql",
                        "queries/land-areas-z0.pgsql",
                        "queries/land-areas-z0.pgsql",
                        "queries/land-areas-z0.pgsql",
                        "queries/land-areas-z10.pgsql"
                    ]
                }
>>>>>>> a5c14f26
            }
          }
        },
        "landuse": {
          "allowed origin": "*",
          "provider": {
            "class": "TileStache.Goodies.VecTiles:Provider",
            "kwargs": {
              "dbinfo": {
                "host": "localhost",
                "port": 5432,
                "user": "gisuser",
                "password": "password",
                "database": "gis"
              },
              "queries": [
                null, null, null, null,
                "queries/landuse-z4.pgsql",
                "queries/landuse-z4.pgsql",
                "queries/landuse-z6.pgsql",
                "queries/landuse-z6.pgsql",
                "queries/landuse-z6.pgsql",
                "queries/landuse-z9.pgsql",
                "queries/landuse-z10.pgsql",
                "queries/landuse-z11.pgsql",
                "queries/landuse-z12.pgsql",
                "queries/landuse-z13.pgsql",
                "queries/landuse-z14.pgsql",
                "queries/landuse-z15.pgsql",
                "queries/landuse-z16.pgsql"
              ]
            }
          }
        },
        "landuse+": {
          "allowed origin": "*",
          "provider": {
            "class": "TileStache.Goodies.VecTiles:Provider",
            "kwargs": {
              "dbinfo": {
                "host": "localhost",
                "port": 5432,
                "user": "gisuser",
                "password": "password",
                "database": "gis"
              },
              "queries": [
                null, null, null, null,
                "queries/vtm/landuse-z4.pgsql",
                "queries/vtm/landuse-z4.pgsql",
                "queries/vtm/landuse-z6.pgsql",
                "queries/vtm/landuse-z6.pgsql",
                "queries/vtm/landuse-z6.pgsql",
                "queries/vtm/landuse-z9.pgsql",
                "queries/vtm/landuse-z10.pgsql",
                "queries/vtm/landuse-z11.pgsql",
                "queries/vtm/landuse-z12.pgsql",
                "queries/vtm/landuse-z13.pgsql",
                "queries/vtm/landuse-z14.pgsql",
                "queries/vtm/landuse-z15.pgsql",
                "queries/vtm/landuse-z16.pgsql"
              ]
            }
          }
        },
        "earth": {
          "allowed origin": "*",
          "provider": {
            "class": "TileStache.Goodies.VecTiles:Provider",
            "kwargs": {
              "dbinfo": {
                "host": "localhost",
                "port": 5432,
                "user": "gisuser",
                "password": "password",
                "database": "gis"
              },
              "queries": [
                "queries/earth-z0.pgsql",
                "queries/earth-z0.pgsql",
                "queries/earth-z0.pgsql",
                "queries/earth-z0.pgsql",
                "queries/earth-z0.pgsql",
                "queries/earth-z0.pgsql",
                "queries/earth-z0.pgsql",
                "queries/earth-z0.pgsql",
                "queries/earth-z0.pgsql",
                "queries/earth-z0.pgsql",
                "queries/earth-z10.pgsql"
              ]
            }
          }
        },
        "water": {
          "allowed origin": "*",
          "provider": {
            "class": "TileStache.Goodies.VecTiles:Provider",
            "kwargs": {
              "dbinfo": {
                "host": "localhost",
                "port": 5432,
                "user": "gisuser",
                "password": "password",
                "database": "gis"
              },
              "queries": [
                "queries/water-z0.pgsql",
                "queries/water-z0.pgsql",
                "queries/water-z0.pgsql",
                "queries/water-z0.pgsql",
                "queries/water-z4.pgsql",
                "queries/water-z4.pgsql",
                "queries/water-z6.pgsql",
                "queries/water-z6.pgsql",
                "queries/water-z6.pgsql",
                "queries/water-z9.pgsql",
                "queries/water-z9.pgsql",
                "queries/water-z11.pgsql",
                "queries/water-z12.pgsql",
                "queries/water-z13.pgsql",
                "queries/water-z14.pgsql",
                "queries/water-z15.pgsql",
                "queries/water-z16.pgsql"
              ]
            }
          }
        },
        "water+": {
          "allowed origin": "*",
          "provider": {
            "class": "TileStache.Goodies.VecTiles:Provider",
            "kwargs": {
              "dbinfo": {
                "host": "localhost",
                "port": 5432,
                "user": "gisuser",
                "password": "password",
                "database": "gis"
              },
              "queries": [
                "queries/vtm/water-z0.pgsql",
                "queries/vtm/water-z0.pgsql",
                "queries/vtm/water-z0.pgsql",
                "queries/vtm/water-z0.pgsql",
                "queries/vtm/water-z4.pgsql",
                "queries/vtm/water-z4.pgsql",
                "queries/vtm/water-z6.pgsql",
                "queries/vtm/water-z6.pgsql",
                "queries/vtm/water-z6.pgsql",
                "queries/vtm/water-z9.pgsql",
                "queries/vtm/water-z9.pgsql",
                "queries/vtm/water-z11.pgsql",
                "queries/vtm/water-z12.pgsql",
                "queries/vtm/water-z13.pgsql",
                "queries/vtm/water-z14.pgsql",
                "queries/vtm/water-z15.pgsql",
                "queries/vtm/water-z16.pgsql"
              ]
            }
          }
        }
    }
}<|MERGE_RESOLUTION|>--- conflicted
+++ resolved
@@ -7,7 +7,6 @@
         "gzip": ["txt", "text", "json", "xml", "topojson", "geojson", "oscimap"]
     },
     "layers": {
-<<<<<<< HEAD
         "all": {
           "allowed origin": "*",
           "provider": {
@@ -23,23 +22,9 @@
                 "buildings",
                 "pois"
               ]
-=======
-
-        "all":
-        {
-            "allowed origin": "*",
-            "provider":
-            {
-                "class": "TileStache.Goodies.VecTiles:MultiProvider",
-                "kwargs":
-                {
-                    "names": ["water-areas", "land-areas", "land-usages", "buildings", "skeletron", "highroad", "pois", "places", "boundaries"]
-                }
->>>>>>> a5c14f26
-            }
-          }
-        },
-<<<<<<< HEAD
+            }
+          }
+        },
         "vtm": {
           "allowed origin": "*",
           "provider": {
@@ -55,23 +40,9 @@
                 "buildings+",
                 "pois+"
               ]
-=======
-
-        "lite":
-        {
-            "allowed origin": "*",
-            "provider":
-            {
-                "class": "TileStache.Goodies.VecTiles:MultiProvider",
-                "kwargs":
-                {
-                    "names": ["water-areas", "land-areas", "land-usages", "buildingslite", "highroad", "pois", "places", "boundaries"]
-                }
->>>>>>> a5c14f26
-            }
-          }
-        },
-<<<<<<< HEAD
+            }
+          }
+        },
         "roads": {
           "allowed origin": "*",
           "provider": {
@@ -80,9 +51,8 @@
               "dbinfo": {
                 "host": "localhost",
                 "port": 5432,
-                "user": "gisuser",
-                "password": "password",
-                "database": "gis"
+                "user": "osm",
+                "database": "osm"
               },
               "queries": [
                 null, null, null, null, null, null, null, 
@@ -96,43 +66,9 @@
                 "queries/roads-z14.pgsql",
                 "queries/roads-z15.pgsql"
               ]
-=======
-
-        "highroad":
-        {
-            "allowed origin": "*",
-            "provider":
-            {
-                "class": "TileStache.Goodies.VecTiles:Provider",
-                "kwargs":
-                {
-                    "dbinfo":
-                    {
-                        "host": "localhost",
-                        "port": 5432,
-                        "user": "osm",
-                        "database": "osm"
-                    },
-                    "queries":
-                    [
-                        null, null, null, null, null,
-                        null, null, 
-                        "queries/highroad-z7.pgsql",
-                        "queries/highroad-z7.pgsql",
-                        "queries/highroad-z7.pgsql",
-                        "queries/highroad-z10.pgsql",
-                        "queries/highroad-z11.pgsql",
-                        "queries/highroad-z12.pgsql",
-                        "queries/highroad-z13.pgsql",
-                        "queries/highroad-z14.pgsql",
-                        "queries/highroad-z15.pgsql"
-                    ]
-                }
->>>>>>> a5c14f26
-            }
-          }
-        },
-<<<<<<< HEAD
+            }
+          }
+        },
         "roads+": {
           "allowed origin": "*",
           "provider": {
@@ -141,9 +77,8 @@
               "dbinfo": {
                 "host": "localhost",
                 "port": 5432,
-                "user": "gisuser",
-                "password": "password",
-                "database": "gis"
+                "user": "osm",
+                "database": "osm"
               },
               "queries": [
                 null, null, null, null, null, null, null, 
@@ -157,44 +92,9 @@
                 "queries/vtm/roads-z14.pgsql",
                 "queries/vtm/roads-z15.pgsql"
               ]
-=======
-
-        "highroad-2x":
-        {
-            "allowed origin": "*",
-            "provider":
-            {
-                "class": "TileStache.Goodies.VecTiles:Provider",
-                "kwargs":
-                {
-                    "simplify": 0.5,
-                    "dbinfo":
-                    {
-                        "host": "localhost",
-                        "port": 5432,
-                        "user": "osm",
-                        "database": "osm"
-                    },
-                    "queries":
-                    [
-                             null, null, null, null,
-                        null, null, 
-                        "queries/highroad-z7.pgsql",
-                        "queries/highroad-z7.pgsql",
-                        "queries/highroad-z7.pgsql",
-                        "queries/highroad-z10.pgsql",
-                        "queries/highroad-z11.pgsql",
-                        "queries/highroad-z12.pgsql",
-                        "queries/highroad-z13.pgsql",
-                        "queries/highroad-z14.pgsql",
-                        "queries/highroad-z15.pgsql"
-                    ]
-                }
->>>>>>> a5c14f26
-            }
-          }
-        },
-<<<<<<< HEAD
+            }
+          }
+        },
         "roads-2x": {
           "allowed origin": "*",
           "provider": {
@@ -204,9 +104,8 @@
               "dbinfo": {
                 "host": "localhost",
                 "port": 5432,
-                "user": "gisuser",
-                "password": "password",
-                "database": "gis"
+                "user": "osm",
+                "database": "osm"
               },
               "queries": [
                 null, null, null, null, null, null,
@@ -220,42 +119,9 @@
                 "queries/roads-z14.pgsql",
                 "queries/roads-z15.pgsql"
               ]
-=======
-
-        "skeletron":
-        {
-            "allowed origin": "*",
-            "provider":
-            {
-                "class": "TileStache.Goodies.VecTiles:Provider",
-                "kwargs":
-                {
-                    "clip": false,
-                    "dbinfo":
-                    {
-                        "host": "localhost",
-                        "port": 5432,
-                        "user": "osm",
-                        "database": "osm"
-                    },
-                    "queries":
-                    [
-                        null, null, null, null,
-                        null, null, null, null,
-                        null, null, null, null,
-
-                        "SELECT way AS __geometry__, highway, name FROM streets_skeletron WHERE zoomlevel=12",
-                        "SELECT way AS __geometry__, highway, name FROM streets_skeletron WHERE zoomlevel=13",
-                        "SELECT way AS __geometry__, highway, name FROM streets_skeletron WHERE zoomlevel=14",
-                        "queries/skeletron-z15.pgsql",
-                        "queries/skeletron-z16.pgsql"
-                    ]
-                }
->>>>>>> a5c14f26
-            }
-          }
-        },
-<<<<<<< HEAD
+            }
+          }
+        },
         "skeletron": {
           "allowed origin": "*",
           "provider": {
@@ -265,9 +131,8 @@
               "dbinfo": {
                 "host": "localhost",
                 "port": 5432,
-                "user": "gisuser",
-                "password": "password",
-                "database": "gis"
+                "user": "osm",
+                "database": "osm"
               },
               "queries": [
                 null, null, null, null, null, null, null, null, null, null, null, null,
@@ -277,43 +142,9 @@
                 "queries/skeletron-z15.pgsql",
                 "queries/skeletron-z16.pgsql"
               ]
-=======
-
-        "skeletron-2x":
-        {
-            "allowed origin": "*",
-            "provider":
-            {
-                "class": "TileStache.Goodies.VecTiles:Provider",
-                "kwargs":
-                {
-                    "clip": false,
-                    "simplify": 0.5,
-                    "dbinfo":
-                    {
-                        "host": "localhost",
-                        "port": 5432,
-                        "user": "osm",
-                        "database": "osm"
-                    },
-                    "queries":
-                    [
-                              null, null, null,
-                        null, null, null, null,
-                        null, null, null, null,
-
-                        "SELECT way AS __geometry__, highway, name FROM streets_skeletron WHERE zoomlevel=12",
-                        "SELECT way AS __geometry__, highway, name FROM streets_skeletron WHERE zoomlevel=13",
-                        "SELECT way AS __geometry__, highway, name FROM streets_skeletron WHERE zoomlevel=14",
-                        "queries/skeletron-z15.pgsql",
-                        "queries/skeletron-z16.pgsql"
-                    ]
-                }
->>>>>>> a5c14f26
-            }
-          }
-        },
-<<<<<<< HEAD
+            }
+          }
+        },
         "skeletron-2x": {
           "allowed origin": "*",
           "provider": {
@@ -324,9 +155,8 @@
               "dbinfo": {
                 "host": "localhost",
                 "port": 5432,
-                "user": "gisuser",
-                "password": "password",
-                "database": "gis"
+                "user": "osm",
+                "database": "osm"
               },
               "queries": [
                 null, null, null, null, null, null, null, null, null, null, null,
@@ -336,44 +166,9 @@
                 "queries/skeletron-z15.pgsql",
                 "queries/skeletron-z16.pgsql"
               ]
-=======
-
-        "buildings":
-        {
-            "allowed origin": "*",
-            "provider":
-            {
-                "class": "TileStache.Goodies.VecTiles:Provider",
-                "kwargs":
-                {
-                    "clip": false,
-                    "dbinfo":
-                    {
-                        "host": "localhost",
-                        "port": 5432,
-                        "user": "osm",
-                        "password": "",
-                        "database": "osm"
-                    },
-                    "queries":
-                    [
-                        null, null, null, null,
-                        null, null, null, null,
-                        null, null, null, null,
-                        null,
-
-                        "queries/buildings-z13.pgsql",
-                        "queries/buildings-z14.pgsql",
-                        "queries/buildings-z15.pgsql",
-                        "queries/buildings-z16.pgsql",
-                        "queries/buildings-z17.pgsql"
-                    ]
-                }
->>>>>>> a5c14f26
-            }
-          }
-        },
-<<<<<<< HEAD
+            }
+          }
+        },
         "buildings": {
           "allowed origin": "*",
           "provider": {
@@ -383,9 +178,8 @@
               "dbinfo": {
                 "host": "localhost",
                 "port": 5432,
-                "user": "gisuser",
-                "password": "password",
-                "database": "gis"
+                "user": "osm",
+                "database": "osm"
               },
               "queries": [
                 null, null, null, null,
@@ -398,40 +192,9 @@
                 "queries/buildings-z16.pgsql",
                 "queries/buildings-z17.pgsql"
               ]
-=======
-
-        "buildingslite":
-        {
-            "allowed origin": "*",
-            "provider":
-            {
-                "class": "TileStache.Goodies.VecTiles:Provider",
-                "kwargs":
-                {
-                    "clip": false,
-                    "dbinfo":
-                    {
-                        "host": "localhost",
-                        "port": 5432,
-                        "user": "osm",
-                        "password": "",
-                        "database": "osm"
-                    },
-                    "queries":
-                    [
-                        null, null, null, null,
-                        null, null, null, null,
-                        null, null, null, null,
-                        null, null, null, null,
-                        "queries/buildingslite-z16.pgsql",
-                        "queries/buildingslite-z17.pgsql"
-                    ]
-                }
->>>>>>> a5c14f26
-            }
-          }
-        },
-<<<<<<< HEAD
+            }
+          }
+        },
         "buildings+": {
           "allowed origin": "*",
           "provider": {
@@ -441,9 +204,8 @@
               "dbinfo": {
                 "host": "localhost",
                 "port": 5432,
-                "user": "gisuser",
-                "password": "password",
-                "database": "gis"
+                "user": "osm",
+                "database": "osm"
               },
               "queries":
               [
@@ -454,47 +216,9 @@
                   "queries/vtm/buildings-z16.pgsql",
                   "queries/vtm/buildings-z17.pgsql"
               ]
-=======
-
-        "places":
-        {
-            "allowed origin": "*",
-            "provider":
-            {
-                "class": "TileStache.Goodies.VecTiles:Provider",
-                "kwargs":
-                {
-                    "clip": false,
-                    "dbinfo":
-                    {
-                        "host": "localhost",
-                        "port": 5432,
-                        "user": "osm",
-                        "password": "",
-                        "database": "osm"
-                    },
-                    "queries":
-                    [
-                        "queries/places-z0.pgsql",
-                        "queries/places-z0.pgsql",
-                        "queries/places-z0.pgsql",
-                        "queries/places-z3.pgsql",
-                        "queries/places-z3.pgsql",
-                        "queries/places-z3.pgsql",
-                        "queries/places-z3.pgsql",
-                        "queries/places-z7.pgsql",
-                        "queries/places-z7.pgsql",
-                        "queries/places-z7.pgsql",
-                        "queries/places-z7.pgsql",
-                        "queries/places-z7.pgsql",
-                        "queries/places-z12.pgsql"
-                    ]
-                }
->>>>>>> a5c14f26
-            }
-          }
-        },
-<<<<<<< HEAD
+            }
+          }
+        },
         "pois": {
           "allowed origin": "*",
           "provider": {
@@ -504,9 +228,8 @@
               "dbinfo": {
                 "host": "localhost",
                 "port": 5432,
-                "user": "gisuser",
-                "password": "password",
-                "database": "gis"
+                "user": "osm",
+                "database": "osm"
               },
               "queries": [
                 null, null, null, null, null, null, null, null, null,
@@ -521,42 +244,9 @@
                 "queries/pois-z17.pgsql",
                 "queries/pois-z18.pgsql"
               ]
-=======
-
-        "boundaries":
-        {
-            "allowed origin": "*",
-            "provider":
-            {
-                "class": "TileStache.Goodies.VecTiles:Provider",
-                "kwargs":
-                {
-                    "clip": false,
-                    "dbinfo":
-                    {
-                        "host": "localhost",
-                        "port": 5432,
-                        "user": "osm",
-                        "password": "",
-                        "database": "osm"
-                    },
-                    "queries":
-                    [
-                        null, null, null, 
-                        "SELECT name, boundary, admin_level, way AS __geometry__ FROM planet_osm_polygon WHERE boundary='administrative' AND admin_level IN ('2','3') -- national, disputed",
-                        "SELECT name, boundary, admin_level, way AS __geometry__ FROM planet_osm_polygon WHERE boundary='administrative' AND admin_level IN ('2', '3') -- national, disputed",
-                        "SELECT name, boundary, admin_level, way AS __geometry__ FROM planet_osm_polygon WHERE boundary='administrative' AND admin_level = '4' -- state",
-                        "SELECT name, boundary, admin_level, way AS __geometry__ FROM planet_osm_polygon WHERE boundary='administrative' AND admin_level = '4' -- state",
-                        "SELECT name, boundary, admin_level, way AS __geometry__ FROM planet_osm_polygon WHERE boundary='administrative' AND admin_level = '4' -- state",
-                        null, null, null, null,
-                        null, null, null, null
-                    ]
-                }
->>>>>>> a5c14f26
-            }
-          }
-        },
-<<<<<<< HEAD
+            }
+          }
+        },
         "pois+": {
           "allowed origin": "*",
           "provider": {
@@ -566,9 +256,8 @@
               "dbinfo": {
                 "host": "localhost",
                 "port": 5432,
-                "user": "gisuser",
-                "password": "password",
-                "database": "gis"
+                "user": "osm",
+                "database": "osm"
               },
               "queries": [
                 null, null, null, null, null, null, null, null, null,
@@ -583,50 +272,9 @@
                 "queries/vtm/pois-z17.pgsql",
                 "queries/vtm/pois-z18.pgsql"
               ]
-=======
-
-        "pois":
-        {
-            "allowed origin": "*",
-            "provider":
-            {
-                "class": "TileStache.Goodies.VecTiles:Provider",
-                "kwargs":
-                {
-                    "clip": false,
-                    "dbinfo":
-                    {
-                        "host": "localhost",
-                        "port": 5432,
-                        "user": "osm",
-                        "database": "osm"
-                    },
-                    "queries":
-                    [
-                        null, null, null,
-                        null, null, null,
-                        null, null, null,
-
-                        "queries/pois-z9.pgsql",
-                        "queries/pois-z10.pgsql",
-                        "queries/pois-z11.pgsql",
-
-                        "queries/pois-z12.pgsql",
-                        "queries/pois-z13.pgsql",
-                        "queries/pois-z14.pgsql",
-
-                        "queries/pois-z15.pgsql",
-                        "queries/pois-z16.pgsql",
-                        "queries/pois-z17.pgsql",
-
-                        "queries/pois-z18.pgsql"
-                    ]
-                }
->>>>>>> a5c14f26
-            }
-          }
-        },
-<<<<<<< HEAD
+            }
+          }
+        },
         "place_names": {
           "allowed origin": "*",
           "provider": {
@@ -635,9 +283,8 @@
               "dbinfo": {
                 "host": "localhost",
                 "port": 5432,
-                "user": "gisuser",
-                "password": "password",
-                "database": "gis"
+                "user": "osm",
+                "database": "osm"
               },
               "queries": [
                 "queries/place_names-z0.pgsql",
@@ -654,52 +301,9 @@
                 "queries/place_names-z7.pgsql",
                 "queries/place_names-z12.pgsql"
               ]
-=======
-
-        "land-usages":
-        {
-            "allowed origin": "*",
-            "provider":
-            {
-                "class": "TileStache.Goodies.VecTiles:Provider",
-                "kwargs":
-                {
-                    "dbinfo":
-                    {
-                        "host": "localhost",
-                        "port": 5432,
-                        "user": "osm",
-                        "database": "osm"
-                    },
-                    "queries":
-                    [
-                        null,
-                        null,
-                        null,
-                        null,
-                        "queries/land-usages-z4.pgsql",
-
-                        "queries/land-usages-z4.pgsql",
-                        "queries/land-usages-z6.pgsql",
-                        "queries/land-usages-z6.pgsql",
-                        "queries/land-usages-z6.pgsql",
-                        "queries/land-usages-z9.pgsql",
-                        
-                        "queries/land-usages-z10.pgsql",
-                        "queries/land-usages-z11.pgsql",
-                        "queries/land-usages-z12.pgsql",
-                        "queries/land-usages-z13.pgsql",
-                        "queries/land-usages-z14.pgsql",
-
-                        "queries/land-usages-z15.pgsql",
-                        "queries/land-usages-z16.pgsql"
-                    ]
-                }
->>>>>>> a5c14f26
-            }
-          }
-        },
-<<<<<<< HEAD
+            }
+          }
+        },
         "place_names+": {
           "allowed origin": "*",
           "provider": {
@@ -708,9 +312,8 @@
               "dbinfo": {
                 "host": "localhost",
                 "port": 5432,
-                "user": "gisuser",
-                "password": "password",
-                "database": "gis"
+                "user": "osm",
+                "database": "osm"
               },
               "queries": [
                 "queries/vtm/place_names-z0.pgsql",
@@ -727,52 +330,9 @@
                 "queries/vtm/place_names-z7.pgsql",
                 "queries/vtm/place_names-z12.pgsql"
               ]
-=======
-
-        "water-areas":
-        {
-            "allowed origin": "*",
-            "provider":
-            {
-                "class": "TileStache.Goodies.VecTiles:Provider",
-                "kwargs":
-                {
-                    "dbinfo":
-                    {
-                        "host": "localhost",
-                        "port": 5432,
-                        "user": "osm",
-                        "database": "osm"
-                    },
-                    "queries":
-                    [
-                        "queries/water-areas-z0.pgsql",
-                        "queries/water-areas-z0.pgsql",
-                        "queries/water-areas-z0.pgsql",
-                        "queries/water-areas-z0.pgsql",
-                        "queries/water-areas-z4.pgsql",
-
-                        "queries/water-areas-z4.pgsql",
-                        "queries/water-areas-z6.pgsql",
-                        "queries/water-areas-z6.pgsql",
-                        "queries/water-areas-z6.pgsql",
-                        "queries/water-areas-z9.pgsql",
-                        
-                        "queries/water-areas-z9.pgsql",
-                        "queries/water-areas-z11.pgsql",
-                        "queries/water-areas-z12.pgsql",
-                        "queries/water-areas-z13.pgsql",
-                        "queries/water-areas-z14.pgsql",
-
-                        "queries/water-areas-z15.pgsql",
-                        "queries/water-areas-z16.pgsql"
-                    ]
-                }
->>>>>>> a5c14f26
-            }
-          }
-        },
-<<<<<<< HEAD
+            }
+          }
+        },
         "place_borders": {
           "allowed origin": "*",
           "provider": {
@@ -782,9 +342,8 @@
               "dbinfo": {
                 "host": "localhost",
                 "port": 5432,
-                "user": "gisuser",
-                "password": "password",
-                "database": "gis"
+                "user": "osm",
+                "database": "osm"
               },
               "queries": [
                 null, null, null, 
@@ -795,39 +354,6 @@
                 "queries/place_borders-z5.pgsql",
                 null, null, null, null, null, null, null, null
               ]
-=======
-
-        "land-areas":
-        {
-            "allowed origin": "*",
-            "provider":
-            {
-                "class": "TileStache.Goodies.VecTiles:Provider",
-                "kwargs":
-                {
-                    "dbinfo":
-                    {
-                        "host": "localhost",
-                        "port": 5432,
-                        "user": "osm",
-                        "database": "osm"
-                    },
-                    "queries":
-                    [
-                        "queries/land-areas-z0.pgsql",
-                        "queries/land-areas-z0.pgsql",
-                        "queries/land-areas-z0.pgsql",
-                        "queries/land-areas-z0.pgsql",
-                        "queries/land-areas-z0.pgsql",
-                        "queries/land-areas-z0.pgsql",
-                        "queries/land-areas-z0.pgsql",
-                        "queries/land-areas-z0.pgsql",
-                        "queries/land-areas-z0.pgsql",
-                        "queries/land-areas-z0.pgsql",
-                        "queries/land-areas-z10.pgsql"
-                    ]
-                }
->>>>>>> a5c14f26
             }
           }
         },
@@ -839,9 +365,8 @@
               "dbinfo": {
                 "host": "localhost",
                 "port": 5432,
-                "user": "gisuser",
-                "password": "password",
-                "database": "gis"
+                "user": "osm",
+                "database": "osm"
               },
               "queries": [
                 null, null, null, null,
@@ -870,9 +395,8 @@
               "dbinfo": {
                 "host": "localhost",
                 "port": 5432,
-                "user": "gisuser",
-                "password": "password",
-                "database": "gis"
+                "user": "osm",
+                "database": "osm"
               },
               "queries": [
                 null, null, null, null,
@@ -901,9 +425,8 @@
               "dbinfo": {
                 "host": "localhost",
                 "port": 5432,
-                "user": "gisuser",
-                "password": "password",
-                "database": "gis"
+                "user": "osm",
+                "database": "osm"
               },
               "queries": [
                 "queries/earth-z0.pgsql",
@@ -929,9 +452,8 @@
               "dbinfo": {
                 "host": "localhost",
                 "port": 5432,
-                "user": "gisuser",
-                "password": "password",
-                "database": "gis"
+                "user": "osm",
+                "database": "osm"
               },
               "queries": [
                 "queries/water-z0.pgsql",
@@ -963,9 +485,8 @@
               "dbinfo": {
                 "host": "localhost",
                 "port": 5432,
-                "user": "gisuser",
-                "password": "password",
-                "database": "gis"
+                "user": "osm",
+                "database": "osm"
               },
               "queries": [
                 "queries/vtm/water-z0.pgsql",
