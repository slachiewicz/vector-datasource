--- conflicted
+++ resolved
@@ -429,11 +429,9 @@
     min_zoom: 15
     output:
       kind: {col: tags->whitewater}
-<<<<<<< HEAD
   - filter: {shop: gas}
     min_zoom: 18
     output: {kind: gas}
-=======
   - filter: {aerialway: pylon}
     min_zoom: 17
     output: {kind: pylon }
@@ -475,5 +473,4 @@
     output: {kind: power_tower }
   - filter: {man_made: petroleum_well}
     min_zoom: 17
-    output: {kind: petroleum_well }
->>>>>>> a8e62207
+    output: {kind: petroleum_well }