--- conflicted
+++ resolved
@@ -207,13 +207,8 @@
       kind: minor_road
       highway: {col: highway}
   - filter:
-<<<<<<< HEAD
-      highway: [pedestrian]
-    min_zoom: 13
-=======
-      highway: [pedestrian, track, cycleway]
-    min_zoom: 'LEAST(mz_calculate_path_major_route(osm_id), 13)'
->>>>>>> beebc604
+      highway: pedestrian
+    min_zoom: 'LEAST(mz_calculate_path_major_route(osm_id), 13)'
     table: osm
     output:
       <<: *osm_highway_properties
@@ -221,35 +216,16 @@
       kind: path
       highway: {col: highway}
   - filter:
-<<<<<<< HEAD
       highway: [path, track, cycleway]
-    min_zoom: |
-      COALESCE(mz_calculate_path_major_route(osm_id), 13)
+    min_zoom: 'LEAST(mz_calculate_path_major_route(osm_id), 13)'
     table: osm
     extra_columns: [bicycle, foot, horse, tracktype, "tags->incline", "tags->trail_visibility", "tags->sac_scale"]
-=======
-      highway: path
-    min_zoom: 'LEAST(mz_calculate_path_major_route(osm_id), 13)'
-    table: osm
->>>>>>> beebc604
     output:
       <<: *osm_highway_properties
       <<: *osm_network_from_tags
       kind: path
       highway: {col: highway}
   - filter:
-<<<<<<< HEAD
-      highway: [footway]
-    min_zoom: |
-      COALESCE(mz_calculate_path_major_route(osm_id),
-        CASE WHEN mz_is_path_named_or_designated(highway, name, bicycle, foot,
-              horse, tags->'snowmobile', tags->'ski')           THEN 13
-             WHEN "tags->footway" IN ('sidewalk', 'crossing')   THEN 15
-        ELSE 14
-        END)
-    table: osm
-    extra_columns: [bicycle, foot, horse, tracktype, "tags->incline", "tags->trail_visibility", "tags->sac_scale"]
-=======
       highway: [footway, steps]
       any:
         - {name: true}
@@ -260,30 +236,27 @@
         - {tags->ski: designated}
     min_zoom: 'LEAST(mz_calculate_path_major_route(osm_id), 13)'
     table: osm
->>>>>>> beebc604
+    extra_columns: [bicycle, foot, horse, tracktype, "tags->incline", "tags->trail_visibility", "tags->sac_scale"]
     output:
       <<: *osm_highway_properties
       <<: *osm_network_from_tags
       kind: path
       highway: {col: highway}
-<<<<<<< HEAD
       footway: {col: "tags->footway"}
   - filter:
-      highway: [steps]
-    min_zoom: |
-      COALESCE(mz_calculate_path_major_route(osm_id),
-        CASE WHEN mz_is_path_named_or_designated(highway, name, bicycle, foot,
-              horse, tags->'snowmobile', tags->'ski')           THEN 14
-        ELSE 15
-        END)
-    table: osm
-    extra_columns: [bicycle, foot, horse, tracktype, "tags->incline", "tags->trail_visibility", "tags->sac_scale"]
-=======
-  - filter:
-      highway: [footway, steps]
-    min_zoom: 'LEAST(mz_calculate_path_major_route(osm_id), 14)'
-    table: osm
->>>>>>> beebc604
+      highway: footway
+    min_zoom: 14
+    table: osm
+    output:
+      <<: *osm_highway_properties
+      <<: *osm_network_from_tags
+      kind: path
+      highway: {col: highway}
+      footway: {col: "tags->footway"}
+  - filter:
+      highway: steps
+    min_zoom: 15
+    table: osm
     output:
       <<: *osm_highway_properties
       <<: *osm_network_from_tags
