--- conflicted
+++ resolved
@@ -166,10 +166,7 @@
       WHEN shop_val     = 'dry_cleaning'     THEN LEAST(zoom + 4.90, 17)
       WHEN amenity_val  = 'ferry_terminal'   THEN LEAST(zoom + 3.20, 15)
       WHEN amenity_val  = 'school'           THEN LEAST(zoom + 2.30, 15)
-<<<<<<< HEAD
-=======
       WHEN natural_val  = 'beach'            THEN LEAST(zoom + 3.20, 14)
->>>>>>> ef3ff6bb
       WHEN (barrier_val IN ('gate')
             OR craft_val IN ('sawmill')
             OR highway_val IN ('gate', 'mini_roundabout')
