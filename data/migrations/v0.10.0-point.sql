--- conflicted
+++ resolved
@@ -1,15 +1,10 @@
 UPDATE planet_osm_point
 SET mz_poi_min_zoom = mz_calculate_min_zoom_pois(planet_osm_point.*)
 WHERE
-<<<<<<< HEAD
-  amenity = 'boat_rental' OR
-  shop IN ('boat_rental', 'fishing', 'hunting', 'outdoor', 'scuba_diving', 'gas', 'motorcycle') OR
-=======
   amenity IN ('bbq', 'bicycle_repair_station', 'boat_rental', 'dive_centre', 'life_ring', 'picnic_table', 'shower', 'waste_disposal', 'watering_place', 'water_point') OR
   aerialway IN ('pylon') OR
   emergency IN ('lifeguard_tower') OR
-  shop = 'boat_rental' OR
->>>>>>> a8e62207
+  shop IN ('boat_rental', 'fishing', 'hunting', 'outdoor', 'scuba_diving', 'gas', 'motorcycle') OR
   tags->'rental' = 'boat' OR
   (shop = 'boat' AND tags->'rental' = 'yes') OR
   man_made IN ('beacon', 'cross', 'mineshaft', 'adit', 'petroleum_well', 'water_well') OR
