--- conflicted
+++ resolved
@@ -1,13 +1,9 @@
 UPDATE planet_osm_point
 SET mz_poi_min_zoom = mz_calculate_min_zoom_pois(planet_osm_point.*)
 WHERE
-<<<<<<< HEAD
-  amenity = ('boat_rental', 'ranger_station') OR
-=======
-  amenity IN ('bbq', 'bicycle_repair_station', 'boat_rental', 'dive_centre', 'life_ring', 'picnic_table', 'shower', 'waste_disposal', 'watering_place', 'water_point') OR
+  amenity IN ('bbq', 'bicycle_repair_station', 'boat_rental', 'dive_centre', 'life_ring', 'picnic_table', 'shower', 'waste_disposal', 'watering_place', 'water_point', 'ranger_station') OR
   aerialway IN ('pylon') OR
   emergency IN ('lifeguard_tower') OR
->>>>>>> ef860e80
   shop IN ('boat_rental', 'fishing', 'hunting', 'outdoor', 'scuba_diving', 'gas', 'motorcycle') OR
   tags->'rental' = 'boat' OR
   (shop = 'boat' AND tags->'rental' = 'yes') OR
