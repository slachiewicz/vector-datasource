UPDATE planet_osm_point
SET mz_poi_min_zoom = mz_calculate_min_zoom_pois(planet_osm_point.*)
WHERE
<<<<<<< HEAD
  amenity = ('boat_rental', 'ranger_station') OR
  shop IN ('boat_rental', 'fishing', 'hunting', 'outdoor', 'scuba_diving', 'gas', 'motorcycle') OR
  tags->'rental' = 'boat' OR
  (shop = 'boat' AND tags->'rental' = 'yes') OR
  man_made IN ('beacon', 'cross', 'mineshaft', 'adit', 'water_well', 'communications_tower', 'observatory', 'telescope', 'offshore_platform', 'water_tower', 'mast') OR
=======
  amenity IN ('bbq', 'bicycle_repair_station', 'boat_rental', 'dive_centre', 'life_ring', 'picnic_table', 'shower', 'waste_disposal', 'watering_place', 'water_point') OR
  aerialway IN ('pylon') OR
  emergency IN ('lifeguard_tower') OR
  shop IN ('boat_rental', 'fishing', 'hunting', 'outdoor', 'scuba_diving', 'gas', 'motorcycle') OR
  tags->'rental' = 'boat' OR
  (shop = 'boat' AND tags->'rental' = 'yes') OR
  man_made IN ('beacon', 'cross', 'mineshaft', 'adit', 'petroleum_well', 'water_well') OR
>>>>>>> ef860e80
  "natural" IN ('saddle', 'dune', 'geyser', 'sinkhole', 'hot_spring', 'rock', 'stone') OR
  "power" IN ('pole', 'tower') OR
  highway = 'trailhead' OR
  tags->'whitewater' IN ('put_in;egress', 'put_in', 'egress', 'hazard', 'rapid');

UPDATE planet_osm_point
SET mz_water_min_zoom = mz_calculate_min_zoom_water(planet_osm_point.*)
WHERE mz_calculate_min_zoom_water(planet_osm_point.*) IS NOT NULL;

UPDATE planet_osm_point
  SET mz_places_min_zoom = mz_calculate_min_zoom_places(planet_osm_point.*)
  WHERE mz_calculate_min_zoom_places(planet_osm_point.*) IS NOT NULL;

UPDATE planet_osm_point
  SET mz_building_min_zoom = mz_calculate_min_zoom_buildings(planet_osm_point.*)
  WHERE mz_calculate_min_zoom_buildings(planet_osm_point.*) IS NOT NULL;

CREATE INDEX new_planet_osm_point_min_zoom_water_9_index ON planet_osm_point USING gist(way) WHERE mz_water_min_zoom <= 9;
CREATE INDEX new_planet_osm_point_min_zoom_water_12_index ON planet_osm_point USING gist(way) WHERE mz_water_min_zoom <= 12;
CREATE INDEX new_planet_osm_point_min_zoom_water_15_index ON planet_osm_point USING gist(way) WHERE mz_water_min_zoom <= 15;

CREATE INDEX new_planet_osm_point_min_zoom_places_9_index ON planet_osm_point USING gist(way) WHERE mz_places_min_zoom <= 9;
CREATE INDEX new_planet_osm_point_min_zoom_places_12_index ON planet_osm_point USING gist(way) WHERE mz_places_min_zoom <= 12;
CREATE INDEX new_planet_osm_point_min_zoom_places_15_index ON planet_osm_point USING gist(way) WHERE mz_places_min_zoom <= 15;

BEGIN;
  DROP INDEX IF EXISTS planet_osm_point_min_zoom_water_9_index;
  DROP INDEX IF EXISTS planet_osm_point_min_zoom_water_12_index;
  DROP INDEX IF EXISTS planet_osm_point_min_zoom_water_15_index;

  ALTER INDEX new_planet_osm_point_min_zoom_water_9_index RENAME TO planet_osm_point_min_zoom_water_9_index;
  ALTER INDEX new_planet_osm_point_min_zoom_water_12_index RENAME TO planet_osm_point_min_zoom_water_12_index;
  ALTER INDEX new_planet_osm_point_min_zoom_water_15_index RENAME TO planet_osm_point_min_zoom_water_15_index;

  DROP INDEX IF EXISTS planet_osm_point_min_zoom_places_9_index;
  DROP INDEX IF EXISTS planet_osm_point_min_zoom_places_12_index;
  DROP INDEX IF EXISTS planet_osm_point_min_zoom_places_15_index;

  ALTER INDEX new_planet_osm_point_min_zoom_places_9_index RENAME TO planet_osm_point_min_zoom_places_9_index;
  ALTER INDEX new_planet_osm_point_min_zoom_places_12_index RENAME TO planet_osm_point_min_zoom_places_12_index;
  ALTER INDEX new_planet_osm_point_min_zoom_places_15_index RENAME TO planet_osm_point_min_zoom_places_15_index;
COMMIT;<|MERGE_RESOLUTION|>--- conflicted
+++ resolved
@@ -1,21 +1,13 @@
 UPDATE planet_osm_point
 SET mz_poi_min_zoom = mz_calculate_min_zoom_pois(planet_osm_point.*)
 WHERE
-<<<<<<< HEAD
-  amenity = ('boat_rental', 'ranger_station') OR
-  shop IN ('boat_rental', 'fishing', 'hunting', 'outdoor', 'scuba_diving', 'gas', 'motorcycle') OR
-  tags->'rental' = 'boat' OR
-  (shop = 'boat' AND tags->'rental' = 'yes') OR
-  man_made IN ('beacon', 'cross', 'mineshaft', 'adit', 'water_well', 'communications_tower', 'observatory', 'telescope', 'offshore_platform', 'water_tower', 'mast') OR
-=======
-  amenity IN ('bbq', 'bicycle_repair_station', 'boat_rental', 'dive_centre', 'life_ring', 'picnic_table', 'shower', 'waste_disposal', 'watering_place', 'water_point') OR
+  amenity IN ('bbq', 'bicycle_repair_station', 'boat_rental', 'dive_centre', 'life_ring', 'picnic_table', 'shower', 'waste_disposal', 'watering_place', 'water_point', 'ranger_station') OR
   aerialway IN ('pylon') OR
   emergency IN ('lifeguard_tower') OR
   shop IN ('boat_rental', 'fishing', 'hunting', 'outdoor', 'scuba_diving', 'gas', 'motorcycle') OR
   tags->'rental' = 'boat' OR
   (shop = 'boat' AND tags->'rental' = 'yes') OR
-  man_made IN ('beacon', 'cross', 'mineshaft', 'adit', 'petroleum_well', 'water_well') OR
->>>>>>> ef860e80
+  man_made IN ('beacon', 'cross', 'mineshaft', 'adit', 'petroleum_well', 'water_well', 'communications_tower', 'observatory', 'telescope', 'offshore_platform', 'water_tower', 'mast') OR
   "natural" IN ('saddle', 'dune', 'geyser', 'sinkhole', 'hot_spring', 'rock', 'stone') OR
   "power" IN ('pole', 'tower') OR
   highway = 'trailhead' OR
