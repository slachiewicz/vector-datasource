from collections import namedtuple
from jinja2 import Environment
from jinja2 import FileSystemLoader
from TileStache.Goodies.VecTiles.transform import _parse_kt
import os.path
import csv

Rule = namedtuple(
    'Rule',
    'calc equals not_equals not_exists set_memberships exists default_rule'
)


Key = namedtuple(
    'Key',
    'table key typ'
)


def _parse_kt_table(kt):
    table = None

    if kt.startswith("osm:"):
        table = "osm"
        kt = kt[4:]

    elif kt.startswith("ne:"):
        table = "ne"
        kt = kt[3:]

    elif kt.startswith("shp:"):
        table = "shp"
        kt = kt[4:]

    key, typ = _parse_kt(kt)

    return Key(table=table, key=key, typ=typ)


def format_key(kt):
    key = kt.key
    if key.startswith('tags->'):
        key = 'tags->\'%s\'' % (key[len('tags->'):])
    else:
        key = '"%s"' % key
    return key


SQL_TYPE_LOOKUP = {
    float: "real",
    int: "integer",
    str: "text"
}


def column_for_key(kt):
    key = kt.key
    if key.startswith('tags->'):
        return Key(table=kt.table, key="tags", typ="hstore")
    sql_type = SQL_TYPE_LOOKUP[kt.typ]
    return Key(table=kt.table, key=('"%s"' % key), typ=sql_type)


def format_string_value(value):
    formatted_value = "'%s'" % value
    return formatted_value


def format_calc_value(value):
    if value.startswith('${') and value.endswith('}'):
        calc_value = value[2:-1]
    else:
        calc_value = format_string_value(value)
    return calc_value


def create_rule(keys, row, calc):
    equals = []
    not_equals = []
    not_exists = []
    set_memberships = []
    exists = []
    default_rule = None
    for key, matcher in zip(keys, row):
        assert matcher, 'Invalid value for row: %s' % row
        # skip all * values
        if matcher == '*':
            continue
<<<<<<< HEAD
=======
        # if the matcher is surrounded by quotes, we assume that
        # should be an equals value matcher with what is inside the
        # quotes. This allows us to handle values that have a ;
        # character in them
        if matcher.startswith('"') and matcher.endswith('"'):
            equals.append((key, matcher[1:-1]))
>>>>>>> d9870db2
        elif matcher == '-':
            not_exists.append(key)
        elif matcher == '+':
            exists.append(key)
        elif matcher.startswith('-'):
            not_equals.append((key, matcher[1:]))
        elif ';' in matcher:
            candidates = matcher.split(';')
            set_memberships.append((key, candidates))
        else:
            equals.append((key, matcher))
    if not (equals or not_equals or not_exists or set_memberships or exists):
        default_rule = calc
    return Rule(
        calc, equals, not_equals, not_exists, set_memberships, exists,
        default_rule)


def create_case_statement(rules):
    when_parts = []
    default_rule = None
    for rule in rules:
        when_equals = ''
        when_not_equals = ''
        when_not_exists = ''
        when_in = ''

        when_conds = []

        # TODO consider splitting this up into separate functions to
        # more easily test
        if rule.equals:
            when_equals_parts = ['%s = %s' % (format_key(key),
                                              format_string_value(matcher))
                                 for key, matcher in rule.equals]
            when_equals = ' AND '.join(when_equals_parts)
            when_conds.append(when_equals)

        if rule.not_equals:
            when_not_equals_parts = ['%s <> %s' % (format_key(key),
                                                   format_string_value(
                                                       matcher))
                                     for key, matcher in rule.not_equals]
            when_not_equals = ' AND '.join(when_not_equals_parts)
            when_conds.append(when_not_equals)

        if rule.not_exists:
            when_not_exists_parts = ['%s IS NULL' % format_key(key)
                                     for key in rule.not_exists]
            when_not_exists = ' AND '.join(when_not_exists_parts)
            when_conds.append(when_not_exists)

        if rule.set_memberships:
            when_in_parts = []
            for key, candidates in rule.set_memberships:
                formatted_key = format_key(key)
                formatted_candidates = map(format_string_value, candidates)
                formatted_candidates = ', '.join(formatted_candidates)
                when_in_part = '%s IN (%s)' % (formatted_key,
                                               formatted_candidates)
                when_in_parts.append(when_in_part)

            when_in = ' AND '.join(when_in_parts)
            when_conds.append(when_in)

        if rule.exists:
            when_exists_parts = ['%s IS NOT NULL' % format_key(key)
                                 for key in rule.exists]
            when_exists = ' AND '.join(when_exists_parts)
            when_conds.append(when_exists)

        if rule.default_rule:
            assert not default_rule, 'Multiple default rules detected'
            # indent
            default_rule = '    ELSE %s' % rule.default_rule
            continue

        when_cond = ' AND '.join(when_conds)
        when_part = 'WHEN %s THEN %s' % (when_cond, rule.calc)
        # indent
        when_part = '    %s' % when_part
        when_parts.append(when_part)

    if default_rule:
        when_parts.append(default_rule)
    when_block = '\n'.join(when_parts)

    case_statement = 'CASE\n%s\n  END' % when_block
    return case_statement


def used_params(rules):
    used = set()

    for rule in rules:
        if rule.equals:
            for key, matcher in rule.equals:
                used.add(column_for_key(key))

        if rule.not_equals:
            for key, matcher in rule.not_equals:
                used.add(column_for_key(key))

        if rule.not_exists:
            for key in rule.not_exists:
                used.add(column_for_key(key))

        if rule.set_memberships:
            for key, candidates in rule.set_memberships:
                used.add(column_for_key(key))

        if rule.exists:
            for key in rule.exists:
                used.add(column_for_key(key))

    return used


layers = {}
script_root = os.path.dirname(__file__)

for layer in ('landuse', 'pois', 'transit', 'water'):
    kind_rules = []
    min_zoom_rules = []
    csv_file = '../../spreadsheets/kind/%s.csv' % layer
    file_path = os.path.join(script_root, csv_file)
    with open(file_path) as fh:
        reader = csv.reader(fh, skipinitialspace=True)
        keys = None
        for row in reader:
            if keys is None:
                # assume the last key is the kind value
                kind = row.pop(-1)
                assert kind == 'kind'
                # assume the second to last key is the min_zoom
                # TODO this might need to be changed once we have more
                # files in play
                min_zoom = row.pop(-1)
                assert min_zoom == 'min_zoom'
                keys = []
                for key_type in row:
                    key = _parse_kt_table(key_type)
                    keys.append(key)
            else:
                # assume kind is last
                kind_calc = row.pop(-1)
                # and next is the min_zoom calculation
                min_zoom_calc = row.pop(-1)

                if min_zoom_calc and min_zoom_calc != '*':
                    min_zoom_calc = format_calc_value(min_zoom_calc)
                    min_zoom_rule = create_rule(keys, row, min_zoom_calc)
                    min_zoom_rules.append(min_zoom_rule)

                if kind_calc and kind_calc != '*':
                    kind_calc = format_calc_value(kind_calc)
                    kind_rule = create_rule(keys, row, kind_calc)
                    kind_rules.append(kind_rule)

    osm_tags = set([Key(table='osm', key='tags', typ='hstore'),
                    Key(table=None, key='tags', typ='hstore')])
    params = ((used_params(kind_rules) | used_params(min_zoom_rules))
              - osm_tags)
    # sorted params is nicer to read in the sql
    params = sorted(params)
    kind_case_statement = create_case_statement(kind_rules)
    min_zoom_case_statement = create_case_statement(min_zoom_rules)
    layers[layer] = dict(
        params=params,
        kind_case_statement=kind_case_statement,
        min_zoom_case_statement=min_zoom_case_statement,
    )

template_name = os.path.join(script_root, 'sql.jinja2')
environment = Environment(loader=FileSystemLoader('.'))
template = environment.get_template(template_name)
sql = template.render(
    layers=layers,
)
print sql<|MERGE_RESOLUTION|>--- conflicted
+++ resolved
@@ -86,15 +86,12 @@
         # skip all * values
         if matcher == '*':
             continue
-<<<<<<< HEAD
-=======
         # if the matcher is surrounded by quotes, we assume that
         # should be an equals value matcher with what is inside the
         # quotes. This allows us to handle values that have a ;
         # character in them
-        if matcher.startswith('"') and matcher.endswith('"'):
+        elif matcher.startswith('"') and matcher.endswith('"'):
             equals.append((key, matcher[1:-1]))
->>>>>>> d9870db2
         elif matcher == '-':
             not_exists.append(key)
         elif matcher == '+':
