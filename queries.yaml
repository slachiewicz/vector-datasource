all:
  - water
  - earth
  - places
  - landuse
  - roads
  - buildings
  - pois
  - boundaries
  - transit
layers:
  water:
    template: water.jinja2
    start_zoom: 0
    geometry_types: [Polygon, MultiPolygon, LineString, MultiLineString]
    simplify_before_intersect: true
    simplify_start: 9
    transform:
      - TileStache.Goodies.VecTiles.transform.tags_create_dict
      - TileStache.Goodies.VecTiles.transform.tags_name_i18n
      - TileStache.Goodies.VecTiles.transform.tags_remove
      - TileStache.Goodies.VecTiles.transform.water_tunnel
      - TileStache.Goodies.VecTiles.transform.add_id_to_properties
      - TileStache.Goodies.VecTiles.transform.detect_osm_relation
      - TileStache.Goodies.VecTiles.transform.remove_feature_id
    sort: TileStache.Goodies.VecTiles.sort.water
  earth:
    template: earth.jinja2
    start_zoom: 0
    geometry_types: [Polygon, MultiPolygon]
    simplify_before_intersect: true
    simplify_start: 9
    transform:
      - TileStache.Goodies.VecTiles.transform.add_id_to_properties
      - TileStache.Goodies.VecTiles.transform.remove_feature_id
    sort: TileStache.Goodies.VecTiles.sort.earth
  places:
    template: places.jinja2
    start_zoom: 0
    geometry_types: [Point, MultiPoint]
    transform:
      - TileStache.Goodies.VecTiles.transform.tags_create_dict
      - TileStache.Goodies.VecTiles.transform.tags_name_i18n
      - TileStache.Goodies.VecTiles.transform.tags_remove
      - TileStache.Goodies.VecTiles.transform.place_ne_capital
      - TileStache.Goodies.VecTiles.transform.calculate_default_place_scalerank
      - TileStache.Goodies.VecTiles.transform.add_id_to_properties
      - TileStache.Goodies.VecTiles.transform.detect_osm_relation
      - TileStache.Goodies.VecTiles.transform.remove_feature_id
    sort: TileStache.Goodies.VecTiles.sort.places
  landuse:
    template: landuse.jinja2
    start_zoom: 4
    geometry_types: [Polygon, MultiPolygon]
    simplify_start: 4
    transform:
      - TileStache.Goodies.VecTiles.transform.tags_create_dict
      - TileStache.Goodies.VecTiles.transform.tags_name_i18n
      - TileStache.Goodies.VecTiles.transform.tags_remove
      - TileStache.Goodies.VecTiles.transform.remap_deprecated_landuse_kinds
      - TileStache.Goodies.VecTiles.transform.landuse_sort_key
      - TileStache.Goodies.VecTiles.transform.add_id_to_properties
      - TileStache.Goodies.VecTiles.transform.detect_osm_relation
      - TileStache.Goodies.VecTiles.transform.remove_feature_id
    sort: TileStache.Goodies.VecTiles.sort.landuse
  roads:
    template: roads.jinja2
    start_zoom: 5
    geometry_types: [LineString, MultiLineString]
    simplify_start: 8
    transform:
      - TileStache.Goodies.VecTiles.transform.tags_create_dict
      - TileStache.Goodies.VecTiles.transform.tags_name_i18n
      - TileStache.Goodies.VecTiles.transform.tags_remove
      - TileStache.Goodies.VecTiles.transform.add_id_to_properties
      - TileStache.Goodies.VecTiles.transform.detect_osm_relation
      - TileStache.Goodies.VecTiles.transform.road_kind
      - TileStache.Goodies.VecTiles.transform.road_classifier
      - TileStache.Goodies.VecTiles.transform.road_sort_key
      - TileStache.Goodies.VecTiles.transform.road_oneway
      - TileStache.Goodies.VecTiles.transform.road_abbreviate_name
      - TileStache.Goodies.VecTiles.transform.route_name
      - TileStache.Goodies.VecTiles.transform.road_trim_properties
      - TileStache.Goodies.VecTiles.transform.remove_feature_id
    sort: TileStache.Goodies.VecTiles.sort.roads
  buildings:
    template: buildings.jinja2
    start_zoom: 13
    geometry_types: [Point, MultiPoint, Polygon, MultiPolygon]
    clip: false
    transform:
      - TileStache.Goodies.VecTiles.transform.tags_create_dict
      - TileStache.Goodies.VecTiles.transform.tags_name_i18n
      - TileStache.Goodies.VecTiles.transform.tags_remove
      - TileStache.Goodies.VecTiles.transform.add_id_to_properties
      - TileStache.Goodies.VecTiles.transform.detect_osm_relation
      - TileStache.Goodies.VecTiles.transform.building_kind
      - TileStache.Goodies.VecTiles.transform.building_height
      - TileStache.Goodies.VecTiles.transform.building_min_height
      - TileStache.Goodies.VecTiles.transform.building_trim_properties
      - TileStache.Goodies.VecTiles.transform.remove_feature_id
    sort: TileStache.Goodies.VecTiles.sort.buildings
  pois:
    template: pois.jinja2
    start_zoom: 9
    geometry_types: [Point, MultiPoint]
    transform:
      - TileStache.Goodies.VecTiles.transform.tags_create_dict
      - TileStache.Goodies.VecTiles.transform.tags_name_i18n
      - TileStache.Goodies.VecTiles.transform.tags_remove
      - TileStache.Goodies.VecTiles.transform.add_id_to_properties
      - TileStache.Goodies.VecTiles.transform.detect_osm_relation
      - TileStache.Goodies.VecTiles.transform.remove_feature_id
    sort: TileStache.Goodies.VecTiles.sort.pois
  boundaries:
    template: boundaries.jinja2
    start_zoom: 0
    geometry_types: [Polygon, MultiPolygon, LineString, MultiLineString]
    simplify_before_intersect: true
    simplify_start: 8
    transform:
      - TileStache.Goodies.VecTiles.transform.tags_create_dict
      - TileStache.Goodies.VecTiles.transform.tags_name_i18n
      - TileStache.Goodies.VecTiles.transform.tags_remove
      - TileStache.Goodies.VecTiles.transform.boundary_kind
      - TileStache.Goodies.VecTiles.transform.add_id_to_properties
      - TileStache.Goodies.VecTiles.transform.detect_osm_relation
      - TileStache.Goodies.VecTiles.transform.remove_feature_id
  transit:
    template: transit.jinja2
    start_zoom: 6
    geometry_types: [LineString, MultiLineString]
    transform:
      - TileStache.Goodies.VecTiles.transform.tags_create_dict
      - TileStache.Goodies.VecTiles.transform.tags_name_i18n
      - TileStache.Goodies.VecTiles.transform.tags_remove
      - TileStache.Goodies.VecTiles.transform.add_id_to_properties
      - TileStache.Goodies.VecTiles.transform.detect_osm_relation
      - TileStache.Goodies.VecTiles.transform.route_name
      - TileStache.Goodies.VecTiles.transform.remove_feature_id
    sort: TileStache.Goodies.VecTiles.sort.transit
post_process:
<<<<<<< HEAD
  TileStache.Goodies.VecTiles.transform.intercut:
    base_layer: roads
    cutting_layer: landuse
    attribute: kind
    target_attribute: landuse_kind
    cutting_attrs: { sort_key: 'sort_key', reverse: True }
  TileStache.Goodies.VecTiles.transform.exterior_boundaries:
    base_layer: water
    start_zoom: 9
    prop_transform:
      kind: true
      id: true
      source: true
      boundary: "yes"
  TileStache.Goodies.VecTiles.transform.overlap:
    base_layer: buildings
    cutting_layer: landuse
    attribute: kind
    target_attribute: landuse_kind
    cutting_attrs: { sort_key: 'sort_key', reverse: True }
# Temporarily disabled
#  TileStache.Goodies.VecTiles.transform.intracut:
#    base_layer: boundaries
#    attribute: maritime
  TileStache.Goodies.VecTiles.transform.generate_label_features:
    source_layer: landuse
    label_property_name: label_position
    label_property_value: "yes"
  - fn: TileStache.Goodies.VecTiles.transform.generate_label_features
    params:
      source_layer: water
=======
  - fn: TileStache.Goodies.VecTiles.transform.intercut
    params:
      base_layer: roads
      cutting_layer: landuse
      attribute: kind
      target_attribute: landuse_kind
      cutting_attrs: { sort_key: 'sort_key', reverse: True }
  - fn: TileStache.Goodies.VecTiles.transform.exterior_boundaries
    params:
      base_layer: water
      start_zoom: 9
      prop_transform:
        kind: true
        id: true
        source: true
        boundary: "yes"
  - fn: TileStache.Goodies.VecTiles.transform.overlap
    params:
      base_layer: buildings
      cutting_layer: landuse
      attribute: kind
      target_attribute: landuse_kind
      cutting_attrs: { sort_key: 'sort_key', reverse: True }
  - fn: TileStache.Goodies.VecTiles.transform.admin_boundaries
    params:
      base_layer: boundaries
      start_zoom: 8
  - fn: TileStache.Goodies.VecTiles.transform.generate_label_features
    params:
      source_layer: landuse
      label_property_name: label_position
      label_property_value: "yes"
  - fn: TileStache.Goodies.VecTiles.transform.generate_label_features
    params:
      source_layer: buildings
>>>>>>> 0364a450
      label_property_name: label_position
      label_property_value: "yes"<|MERGE_RESOLUTION|>--- conflicted
+++ resolved
@@ -140,39 +140,6 @@
       - TileStache.Goodies.VecTiles.transform.remove_feature_id
     sort: TileStache.Goodies.VecTiles.sort.transit
 post_process:
-<<<<<<< HEAD
-  TileStache.Goodies.VecTiles.transform.intercut:
-    base_layer: roads
-    cutting_layer: landuse
-    attribute: kind
-    target_attribute: landuse_kind
-    cutting_attrs: { sort_key: 'sort_key', reverse: True }
-  TileStache.Goodies.VecTiles.transform.exterior_boundaries:
-    base_layer: water
-    start_zoom: 9
-    prop_transform:
-      kind: true
-      id: true
-      source: true
-      boundary: "yes"
-  TileStache.Goodies.VecTiles.transform.overlap:
-    base_layer: buildings
-    cutting_layer: landuse
-    attribute: kind
-    target_attribute: landuse_kind
-    cutting_attrs: { sort_key: 'sort_key', reverse: True }
-# Temporarily disabled
-#  TileStache.Goodies.VecTiles.transform.intracut:
-#    base_layer: boundaries
-#    attribute: maritime
-  TileStache.Goodies.VecTiles.transform.generate_label_features:
-    source_layer: landuse
-    label_property_name: label_position
-    label_property_value: "yes"
-  - fn: TileStache.Goodies.VecTiles.transform.generate_label_features
-    params:
-      source_layer: water
-=======
   - fn: TileStache.Goodies.VecTiles.transform.intercut
     params:
       base_layer: roads
@@ -208,6 +175,10 @@
   - fn: TileStache.Goodies.VecTiles.transform.generate_label_features
     params:
       source_layer: buildings
->>>>>>> 0364a450
+      label_property_name: label_position
+      label_property_value: "yes"
+  - fn: TileStache.Goodies.VecTiles.transform.generate_label_features
+    params:
+      source_layer: water
       label_property_name: label_position
       label_property_value: "yes"